use std::{fs, io::Cursor, path::PathBuf};
use byteorder::{LittleEndian, ReadBytesExt, WriteBytesExt};
use uuid::Uuid;

use crate::{engine::compression::segment_wrap, utils::{self, log_write, LogLevel}};

use super::Compilable;

/// CRSB (Course Binary)
#[derive(Clone,Debug)]
pub struct CourseInfo {
    pub level_map_data: Vec<CourseMapInfo>,
    pub src_filename: String,
    pub label: String
}
impl Default for CourseInfo {
    fn default() -> Self {
        Self {
            level_map_data: Vec::new(),
            src_filename: "ERROR".to_owned(),
            label: "DEFAULT".to_owned()
        }
    }
}
impl Compilable for CourseInfo {
    fn compile(&self) -> Vec<u8> {
        let mut comp: Vec<u8> = vec![];
        let _ = comp.write_u32::<LittleEndian>(self.level_map_data.len() as u32);
        for map_data in &self.level_map_data {
            let mut data_bytes = map_data.wrap();
            comp.append(&mut data_bytes);
        }
        // Pad to 4 bytes, all must be
        while comp.len() % 4 != 0 {
            comp.push(0x00);
        }
        comp
    }
}
impl CourseInfo {
    pub fn new(abs_path: &PathBuf, label: &String) -> Self {
        // It is uncompressed
        let file_bytes = match fs::read(abs_path) {
            Err(error) => {
                utils::log_write(format!("Failed to read Course file: '{}'", error), utils::LogLevel::ERROR);
                return CourseInfo::default();
            }
            Ok(b) => b,
        };
        let mut rdr: Cursor<&Vec<u8>> = Cursor::new(&file_bytes);
<<<<<<< HEAD
        let file_header = match rdr.read_u32::<LittleEndian>() {
            Err(error) => {
                utils::log_write(format!("Failed to read file header: '{}'", error), utils::LogLevel::ERROR);
                return CourseInfo::default();
            }
            Ok(h) => h,
        };
        if header_to_string(&file_header) != "CRSB" {
=======
        let file_header = rdr.read_u32::<LittleEndian>();
        if file_header.is_err() {
            utils::log_write(format!("Failed to read file header: '{}'",file_header.unwrap_err()), utils::LogLevel::ERROR);
            return CourseInfo::default();
        }
        let file_header = file_header.unwrap();
        if utils::header_to_string(&file_header) != "CRSB" {
>>>>>>> 89cfbc0d
            utils::log_write("Course data header was not CRSB", utils::LogLevel::WARN);
        }
        // Okay, checks are out of the way. Lets start reading!
        let _crsb_internal_size = rdr.read_u32::<LittleEndian>().unwrap();
        let cscn_count: u32 = rdr.read_u32::<LittleEndian>().unwrap();
        // Time for the CSCN loop
        let mut cscn_vec: Vec<CourseMapInfo> = Vec::new();
        let mut cscn_index: u32 = 0;
        while cscn_index < cscn_count {
            // Begin reading a CSCN segment
            let cscn_header = rdr.read_u32::<LittleEndian>().unwrap();
            let cscn_header_string = utils::header_to_string(&cscn_header);
            if cscn_header_string != "CSCN" {
                utils::log_write(format!("Wrong header, expected CSCN, got '{}'/0x{:08X}",cscn_header_string,&cscn_header), utils::LogLevel::WARN);
            }
            let _cscn_internal_size: u32 = rdr.read_u32::<LittleEndian>().unwrap();
            let cscn_entrance_count: u16 = rdr.read_u16::<LittleEndian>().unwrap();
            let mut cscn_entrance_vec: Vec<MapEntrance> = Vec::new();
            let cscn_exit_count: u8 = rdr.read_u8().unwrap();
            let mut cscn_exit_vec: Vec<MapExit> = Vec::new();
            let cscn_music_id: u8 = rdr.read_u8().unwrap();
            // 16 bytes are reserved for the file name, even if not filled
            let index_after = rdr.position() + 16;
            // Read the map file name
            let mpdz_name_noext:String = utils::read_c_string(&mut rdr);
            // Jumps ahead for padding (0x02033224 ?)
            rdr.set_position(index_after);
            // First up: entrance loop
            let mut entrance_index: u16 = 0;
            while entrance_index < cscn_entrance_count {
                let entrance_x: u16 = rdr.read_u16::<LittleEndian>().unwrap();
                let entrance_y: u16 = rdr.read_u16::<LittleEndian>().unwrap();
                let entrance_flags: u16 = rdr.read_u16::<LittleEndian>().unwrap();
                let entrance: MapEntrance = MapEntrance {
                    entrance_x, entrance_y, entrance_flags,
                    label: format!("Entrance 0x{:X}",entrance_index),
                    uuid: Uuid::new_v4()
                };
                cscn_entrance_vec.push(entrance); // Hand it over
                entrance_index += 1;
            }
            // Since entrance data is only 6 bytes... Not divisible by 4!
            while rdr.position() % 4 != 0 {
                let _ = rdr.read_u8();
            }
            // Exit loop time
            let mut exit_index: u8 = 0;
            while exit_index < cscn_exit_count {
                let exit_x: u16 = rdr.read_u16::<LittleEndian>().unwrap();
                //println!("exit_x = {:04X}",exit_x);
                let exit_y: u16 = rdr.read_u16::<LittleEndian>().unwrap();
                let exit_type: u16 = rdr.read_u16::<LittleEndian>().unwrap();
                let target_map_raw: u8 = rdr.read_u8().unwrap();
                let target_map_entrance_raw: u8 = rdr.read_u8().unwrap();
                //println!("target_map_entrance = {:02X}",&target_map_entrance);
                let exit: MapExit = MapExit {
                    exit_x, exit_y, exit_type, target_map_raw, target_map_entrance_raw,
                    label: format!("Exit 0x{:X}",exit_index), uuid: Uuid::new_v4(),
                    target_map: Uuid::nil(), target_map_entrance: Uuid::nil()
                };
                cscn_exit_vec.push(exit);
                exit_index += 1;
            }
            let cscn: CourseMapInfo = CourseMapInfo {
                map_music: cscn_music_id,
                map_filename_noext: mpdz_name_noext.clone(),
                map_entrances: cscn_entrance_vec,
                map_exits: cscn_exit_vec,
                label: format!("0x{:X}: {}",cscn_index,&mpdz_name_noext),
                uuid: Uuid::new_v4()
            };
            cscn_vec.push(cscn); // Move it in
            cscn_index += 1;
        } // CSCN Loop over
        let mut ret = CourseInfo {
            level_map_data: cscn_vec,
            src_filename: abs_path.to_str().unwrap_or("UNWRAP FAILURE").to_owned(),
            label: label.clone()
        };
        ret.update_exit_uuids();
        ret
    }

    pub fn wrap(&mut self) -> Vec<u8> {
        self.update_exit_indexes();
        let uncomped_bytes: Vec<u8> = self.compile();
        // SCEN files are not compressed, though sub-segments are
        segment_wrap(&uncomped_bytes, "CRSB".to_owned())
    }

    /// Update UUID lists from indexes
    pub fn update_exit_uuids(&mut self) {
        log_write(format!("Updating Exit UUIDs for {}",self.src_filename), LogLevel::DEBUG);
        let maps_ro = self.level_map_data.clone();
        for map in &mut self.level_map_data {
            for exit in &mut map.map_exits {
                if exit.target_map_raw as usize >= maps_ro.len() {
                    log_write("Target Map Raw out of bounds!", LogLevel::ERROR);
                    return;
                }
                let target_map = &maps_ro[exit.target_map_raw as usize];
                exit.target_map = target_map.uuid;
                if exit.target_map_entrance_raw as usize >= target_map.map_entrances.len() {
                    log_write("Target Map Entrance Raw out of bounds!", LogLevel::ERROR);
                    return;
                }
                let target_map_entrance = &target_map.map_entrances[exit.target_map_entrance_raw as usize];
                exit.target_map_entrance = target_map_entrance.uuid;
            }
        }
    }

    fn update_exit_indexes(&mut self) {
        log_write(format!("Updating Exit indexes for {}",self.src_filename), LogLevel::DEBUG);
        let maps_ro = self.level_map_data.clone();
        for map in &mut self.level_map_data {
            for exit in &mut map.map_exits {
                // Get Map Index
                let mut map_index: u8 = 0;
                for map in &maps_ro {
                    if map.uuid == exit.target_map {
                        break;
                    }
                    map_index += 1;
                }
                if map_index as usize >= maps_ro.len() {
                    log_write("map_index was out of bounds, setting to first", LogLevel::ERROR);
                    map_index = 0;
                }
                exit.target_map_raw = map_index;
                // Get Entrance Index
                let target_map = &maps_ro[map_index as usize];
                if let Some(ent_index) = target_map.get_entrance_index(&exit.target_map_entrance) {
                    if ent_index as usize >= target_map.map_entrances.len() {
                        log_write("ent_index out of bounds, setting to first", LogLevel::ERROR);
                        exit.target_map_entrance_raw = 0;
                    } else {
                        exit.target_map_entrance_raw = ent_index;
                    }
                } else {
                    log_write(format!("No index found for entrance with uuid {}, setting to first",exit.target_map_entrance.to_string()), LogLevel::ERROR);
                    exit.target_map_entrance_raw = 0;
                }
            }
        }
    }

    pub fn fix_exits(&mut self) {
        // First, we fix from UUIDs
        // Those are what we use most, and what will be broken
        let map_data_ro = self.level_map_data.clone();
        for map in &mut self.level_map_data {
            for exit in &mut map.map_exits {
                // Fix target maps
                if let Some(try_exit_map_pos) = map_data_ro.iter().position(|x| x.uuid == exit.target_map) {
                    // Set the raw to correct
                    exit.target_map_raw = try_exit_map_pos as u8;
                    // Entrance MIGHT still be good
                } else {
                    // The map must no longer exist
                    exit.target_map_raw = 0;
                    // The only guaranteed entrance on index 0 map
                    exit.target_map_entrance_raw = 0;
                    // No need to fix entrance, we already set it to , go to next
                    log_write(format!("Target map was missing for {} - {}, setting to first",map.label,exit.label), LogLevel::DEBUG);
                    continue;
                }

                // Fix target entrances
                let target_map_data_ro = &map_data_ro[exit.target_map_raw as usize];
                if let Some(try_entrance_pos) = target_map_data_ro.map_entrances.iter().position(|y| y.uuid == exit.target_map_entrance) {
                    // Update raw to correct
                    exit.target_map_entrance_raw = try_entrance_pos as u8;
                } else {
                    // Entrance no longer exists, set it to guarantee
                    exit.target_map_entrance_raw = 0;
                    log_write(format!("Target entrance was missing for {} - {}, setting to first",map.label,exit.label), LogLevel::DEBUG);
                }
            }
        }
        // All of the Raw values are valid now
        self.update_exit_uuids();
    }

    pub fn add_template(&mut self, template_file: &str, template_folder: &PathBuf) {
        log_write(format!("Adding new template map: '{}'",template_file), LogLevel::LOG);
        let root_path = template_folder.parent().expect("Every possible path has a parent");
        let mut source_file_path = template_folder.clone();
        source_file_path.push(template_file);
        let exists_check = fs::exists(&source_file_path);
        let Ok(exists) = exists_check else {
            log_write(format!("source_file_path existence check failed: '{}'",exists_check.unwrap_err()), LogLevel::ERROR);
            return;
        };
        if !exists {
            log_write(format!("Template file '{}' does not exist", &source_file_path.display()), LogLevel::ERROR);
            return;
        }
        // The file path is valid
        let mut four_num: u32 = 0;
        loop {
            four_num += 1;
            let new_file_name = format!("{}{:04}.mpdz",&template_file[0..3],four_num);
            let new_path = utils::nitrofs_abs(&root_path.to_path_buf(), &new_file_name);
            let Ok(new_path_exists) = fs::exists(&new_path) else {
                log_write("New Template path existence check failed", LogLevel::ERROR);
                continue;
            };
            if !new_path_exists {
                // It's good! Copy it
                let copy_res = fs::copy(&source_file_path, &new_path);
                match copy_res {
                    Ok(_) => {
                        log_write(format!("Successfully copied '{}' to '{}'",source_file_path.display(),new_path.display()), LogLevel::LOG);
                        let file_name_noext = new_file_name.replace(".mpdz", "");
                        println!("file_name_noext: {}",file_name_noext);
                        // Now add the map to the data files
                        let new_course = CourseMapInfo::from_template(&file_name_noext);
                        self.fix_exits(); // Make sure everything is synced up before we add
                        self.level_map_data.push(new_course);
                        self.update_exit_uuids(); // Then fix the UUIDs (raws will be okay)
                        return;
                    },
                    Err(e) => {
                        log_write(format!("Error in template file copy: '{}'",e), LogLevel::ERROR);
                        return;
                    }
                }
            } // Otherwise, continue
        }
    }

    pub fn delete_map_info_by_index(&mut self, index: usize) -> bool {
        if index >= self.level_map_data.len() {
            log_write("Overflow in delete_map_info_by_index", LogLevel::ERROR);
            return false;
        }
        self.level_map_data.remove(index);
        self.fix_exits();
        true
    }
}

/// CSCN (Info about map relative to the Level)
#[derive(Debug,Clone,PartialEq)]
pub struct CourseMapInfo {
    pub map_entrances: Vec<MapEntrance>,
    pub map_exits: Vec<MapExit>,
    pub map_music: u8,
    pub map_filename_noext: String,
    pub label: String,
    pub uuid: Uuid
}
impl Compilable for CourseMapInfo {
    fn compile(&self) -> Vec<u8> {
        let mut comp: Vec<u8> = vec![];
        // Entrance Count
        let _ = comp.write_u16::<LittleEndian>(self.map_entrances.len() as u16);
        // Exit Count
        let _ = comp.write_u8(self.map_exits.len() as u8);
        // Music ID
        let _ = comp.write_u8(self.map_music);
        // MPDZ name
        let mut str_vec = self.map_filename_noext.clone().into_bytes();
        comp.append(&mut str_vec);
        comp.push(0x00); // Null terminator
        // Why there are 8 bytes here, I know not
        for _spacer in 0..8 {
            comp.push(0x00);
        }
        // Now do the loops
        for enter in &self.map_entrances {
            let mut entrance = enter.compile();
            comp.append(&mut entrance);
        }
        while comp.len() % 4 != 0 {
            comp.push(0x00);
        }
        for exit in &self.map_exits {
            let mut exit_bytes = exit.compile();
            comp.append(&mut exit_bytes);
        }
        while comp.len() % 4 != 0 {
            comp.push(0x00);
        }
        comp
    }
}
impl CourseMapInfo {
    fn wrap(&self) -> Vec<u8> {
        let uncomped_bytes: Vec<u8> = self.compile();
        // SCEN files are not compressed, though sub-segments are
        segment_wrap(&uncomped_bytes, "CSCN".to_owned())
    }
    pub fn get_entrance_index(&self, entrance_uuid: &Uuid) -> Option<u8> {
        let mut index: u8 = 0;
        for enter in &self.map_entrances {
            if enter.uuid == *entrance_uuid {
                return Some(index);
            }
            index += 1;
        }
        Option::None
    }
    pub fn get_exit(&mut self, uuid: &Uuid) -> Option<&mut MapExit> {
        self.map_exits.iter_mut().find(|x| x.uuid == *uuid)
    }
    pub fn get_entrance_mut(&mut self, entrance_uuid: &Uuid) -> Option<&mut MapEntrance> {
        self.map_entrances.iter_mut().find(|e| e.uuid == *entrance_uuid)
    }
    pub fn get_entrance(&self, entrance_uuid: &Uuid) -> Option<&MapEntrance> {
        self.map_entrances.iter().find(|e| e.uuid == *entrance_uuid)
    }
    pub fn add_entrance(&mut self) -> Uuid {
        let new_index = self.map_entrances.len(); // Indexes start at 0
        let label = format!("Entrance 0x{:X}",new_index);
        let new_ent = MapEntrance {
            entrance_x: 0, entrance_y: 0,
            entrance_flags: 0x8009, // TODO: Better default?
            label, uuid: Uuid::new_v4()
        };
        let ret_uuid = new_ent.uuid;
        self.map_entrances.push(new_ent);
        ret_uuid
    }
    pub fn add_exit(&mut self) -> Uuid {
        let new_index = self.map_exits.len(); // So this is the next index
        let new_exit = MapExit {
            exit_x: 0,
            exit_y: 0,
            exit_type: 0,
            target_map_raw: 0xff,
            target_map: Uuid::nil(), // Fix this from course
            target_map_entrance_raw: 0xff,
            target_map_entrance: Uuid::nil(),
            label: format!("Exit 0x{:X}",new_index),
            uuid: Uuid::new_v4()
        };
        let ret_uuid = new_exit.uuid;
        self.map_exits.push(new_exit);
        ret_uuid
    }
    pub fn delete_exit(&mut self, exit_uuid: Uuid) -> bool {
        if let Some(pos) = self.map_exits.iter().position(|x| x.uuid == exit_uuid) {
            self.map_exits.remove(pos);
            log_write("Exit data deleted", LogLevel::DEBUG);
            true
        } else {
            log_write(format!("Failed to delete MapExit with UUID {}",exit_uuid), LogLevel::ERROR);
            false
        }
    }
    pub fn delete_entrance(&mut self, entrance_uuid: Uuid) -> bool {
        if let Some(pos) = self.map_entrances.iter().position(|x| x.uuid == entrance_uuid) {
            self.map_entrances.remove(pos);
            log_write("Entrance data deleted", LogLevel::DEBUG);
            true
        } else {
            log_write(format!("Failed to delete MapEntrance with UUID {}",entrance_uuid), LogLevel::ERROR);
            false
        }
    }
    pub fn from_template(name_no_ext: &str) -> Self {
        CourseMapInfo {
            map_entrances: vec![MapEntrance::default()],
            map_exits: vec![MapExit::default()],
            map_music: 0,
            map_filename_noext: name_no_ext.to_string(),
            label: name_no_ext.to_string(),
            uuid: Uuid::new_v4()
        }
    }
}

#[derive(Debug,Clone,PartialEq)]
pub struct MapEntrance {
    pub entrance_x: u16,
    pub entrance_y: u16,
    pub entrance_flags: u16,
    pub label: String,
    pub uuid: Uuid
}
impl Default for MapEntrance {
    fn default() -> Self {
        Self {
            entrance_x: 2, entrance_y: 2,
            entrance_flags: 0x8000, // 1-1
            label: format!("Entrance {:02X}",rand::random::<u8>()),
            uuid: Uuid::new_v4()
        }
    }
}
impl Compilable for MapEntrance {
    fn compile(&self) -> Vec<u8> {
        let mut comp: Vec<u8> = vec![];
        let _ = comp.write_u16::<LittleEndian>(self.entrance_x);
        let _ = comp.write_u16::<LittleEndian>(self.entrance_y);
        let _ = comp.write_u16::<LittleEndian>(self.entrance_flags);
        comp
    }
}

#[derive(Debug,Clone,PartialEq)]
pub struct MapExit {
    pub exit_x: u16,
    pub exit_y: u16,
    /// What triggers the exit, and what it looks like in some cases
    pub exit_type: u16,
    /// Only used for exporting
    pub target_map_raw: u8,
    /// Which map the exit will transition you to
    pub target_map: Uuid,
    // Only used for exporting
    pub target_map_entrance_raw: u8,
    /// Which entrance on that map you will go to
    pub target_map_entrance: Uuid,
    /// Only for UX purposes, no effect on game
    pub label: String,
    pub uuid: Uuid
}
impl Default for MapExit {
    fn default() -> Self {
        Self {
            exit_x: 0x10, exit_y: 0x10,
            exit_type: 0x5, // Blue Door
            target_map_raw: 0, target_map: Uuid::nil(),
            target_map_entrance_raw: 0, target_map_entrance: Uuid::nil(),
            label: format!("Exit {:02X}",rand::random::<u8>()), uuid: Uuid::new_v4()
        }
    }
}
impl Compilable for MapExit {
    fn compile(&self) -> Vec<u8> {
        let mut comp: Vec<u8> = vec![];
        let _ = comp.write_u16::<LittleEndian>(self.exit_x);
        let _ = comp.write_u16::<LittleEndian>(self.exit_y);
        let _ = comp.write_u16::<LittleEndian>(self.exit_type);
        let _ = comp.write_u8(self.target_map_raw);
        let _ = comp.write_u8(self.target_map_entrance_raw);
        comp
    }
}

// This is in LevelSelectData.h in the original Stork
// But confirm it anyway
pub fn exit_type_name(exit_type: u16) -> String {
    match exit_type {
        // No pipe sound
        0x0 => format!("{:X}: Walk Right (Silent)",exit_type),
        // No pipe sound
        0x1 => format!("{:X}: Walk Left (Silent)",exit_type),
        0x2 => format!("{:X}: Touch Pipe Up",exit_type),
        0x3 => format!("{:X}: Press Up Pipe?",exit_type),
        // Exactly what you'd expect
        0x4 => format!("{:X}: Press Down Pipe",exit_type),
        // Creates a graphic automatically
        0x5 => format!("{:X}: Blue Door Unlocked",exit_type),
        // Needs a key
        0x6 => format!("{:X}: Blue Door Locked",exit_type),
        // Creates a graphic automatically
        0x7 => format!("{:X}: Boss Door",exit_type),
        // Literally quits to the level select screen
        0x9 => format!("{:X}: Walk Right Map Quit",exit_type),
        // Simply go in the space to transition, usually jumping up into
        0xC => format!("{:X}: Area Trigger (Pipe)",exit_type),
        0xD => format!("{:X}: Minigame Exit",exit_type),
        _ => format!("Type 0x{:X}",exit_type)
    }
}

//    enum MapEntranceAnimation {
//         SPAWN_STATIC_RIGHT = 0x00, // If first map entrance, this is jump in from left. Pretty much always uses this
//         SPAWN_STATIC_LEFT = 0x01,  // If first map entrance, this is jump in from right. Unsure if used in base game
//         WALK_OUT_RIGHT = 0x02,
//         WALK_OUT_LEFT = 0x03,
//         SLOW_FALL_FACE_RIGHT = 0x04, // Slowly fall for a bit, then gravity resumes. "Big pipes" or ground holes
//         SLOW_FALL_FACE_LEFT = 0x05,
//         OUT_OF_PIPE_UPWARDS_SILENT_RIGHT = 0x06, // Pipe animation shown, but no sound places
//         OUT_OF_PIPE_UPWARDS_SILENT_LEFT = 0x07,
//         FLY_UP_RIGHT = 0x08, // Being shot up from underground, or going up to a cloud area usually
//         FLY_UP_LEFT = 0x09,
//         LOCKED_BLUE_DOOR_RIGHT = 0x0A,
//         OUT_OF_PIPE_UPWARDS_RIGHTFACE = 0x0B,
//         OUT_OF_PIPE_DOWNWARDS_RIGHTFACE = 0x0C,
//         OUT_OF_PIPE_UPWARDS_LEFTFACE = 0x0D,
//         OUT_OF_PIPE_DOWNWARDS_LEFTFACE = 0x0E,
//         OUT_OF_PIPE_RIGHTWARDS = 0x0F,
//         OUT_OF_PIPE_LEFTWARDS = 0x10,
//         LOCKED_BLUE_DOOR_LEFT = 0x11,
//         YOSHI_IS_INVISIBLE = 0x012, // Special case? Investigate in code
//         // Then 0x13 and 0x14 is spawn static left.. broken past 0x11 or 0x12 probably
//         NO_ENTRANCE = 0xff // Null value
//     };

// enum StartingDsScreen {
//     START_TOP_0 = 0,
//     START_TOP_1 = 1,
//     START_BOTTOM = 2,
//     START_TOP_2 = 3
// };<|MERGE_RESOLUTION|>--- conflicted
+++ resolved
@@ -48,7 +48,6 @@
             Ok(b) => b,
         };
         let mut rdr: Cursor<&Vec<u8>> = Cursor::new(&file_bytes);
-<<<<<<< HEAD
         let file_header = match rdr.read_u32::<LittleEndian>() {
             Err(error) => {
                 utils::log_write(format!("Failed to read file header: '{}'", error), utils::LogLevel::ERROR);
@@ -56,16 +55,7 @@
             }
             Ok(h) => h,
         };
-        if header_to_string(&file_header) != "CRSB" {
-=======
-        let file_header = rdr.read_u32::<LittleEndian>();
-        if file_header.is_err() {
-            utils::log_write(format!("Failed to read file header: '{}'",file_header.unwrap_err()), utils::LogLevel::ERROR);
-            return CourseInfo::default();
-        }
-        let file_header = file_header.unwrap();
         if utils::header_to_string(&file_header) != "CRSB" {
->>>>>>> 89cfbc0d
             utils::log_write("Course data header was not CRSB", utils::LogLevel::WARN);
         }
         // Okay, checks are out of the way. Lets start reading!
@@ -428,6 +418,7 @@
             false
         }
     }
+    
     pub fn from_template(name_no_ext: &str) -> Self {
         CourseMapInfo {
             map_entrances: vec![MapEntrance::default()],
