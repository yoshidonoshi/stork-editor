use crate::{data::{course_file::CourseInfo, mapfile::MapData, types::CurrentLayer}, utils::{self, log_write, LogLevel}};

use super::gui::Gui;
use egui::Button;
use strum::IntoEnumIterator;

pub fn top_panel_show(ui: &mut egui::Ui, gui_state: &mut Gui) {
    puffin::profile_function!();
    ui.horizontal(|ui| {
        // File Menu //
        //ui.spacing_mut().item_spacing = vec2(16.0,16.0);
        ui.menu_button("File", |ui| {
            let button_open_rom = ui.add_enabled(true, Button::new("Open ROM..."));
            if button_open_rom.clicked() {
                ui.close_menu();
                if let Err(error) = gui_state.do_open_rom() {
                    gui_state.do_alert(&error.cause);
                }
            }
            let button_open_project = ui.add_enabled(true, Button::new("Open Project..."));
            if button_open_project.clicked() {
                ui.close_menu();
                gui_state.do_open_project();
            }
            ui.separator();
            let button_change_course = ui.add_enabled(gui_state.project_open, Button::new("Change Course"));
            if button_change_course.clicked() {
                ui.close_menu();
                gui_state.do_change_course();
            }
            let button_change_map = ui.add_enabled(gui_state.project_open, Button::new("Select Map"));
            if button_change_map.clicked() {
                gui_state.do_change_map();
                ui.close_menu();
            }
            ui.separator();
            let button_save = ui.add_enabled(gui_state.project_open, Button::new("Save"));
            if button_save.clicked() {
                ui.close_menu();
                gui_state.do_save();
            }
            let button_export = ui.add_enabled(gui_state.project_open, Button::new("Export..."));
            if button_export.clicked() {
                ui.close_menu();
                gui_state.do_export();
            }
            ui.separator();
            let button_project_settings = ui.add_enabled(gui_state.project_open, Button::new("Settings"));
            if button_project_settings.clicked() {
                ui.close_menu();
                gui_state.settings_open = true;
            }
            let button_close_project = ui.add_enabled(gui_state.project_open, Button::new("Close Project"));
            if button_close_project.clicked() {
                ui.close_menu();
                gui_state.clear_map_data();
                gui_state.display_engine.loaded_map = MapData::default();
                gui_state.display_engine.loaded_course = CourseInfo::default();
                gui_state.project_open = false;
                gui_state.display_engine.game_version = None;
            }
            let button_quit = ui.button("Quit");
            if button_quit.clicked() {
                ui.ctx().send_viewport_cmd(egui::ViewportCommand::Close);
            }
        });
        // Edit Menu //
        ui.menu_button("Edit", |ui| {
            if !gui_state.project_open {
                ui.disable();
            }
            let has_undos = gui_state.undoer.has_undo(&gui_state.display_engine.loaded_map);
            let button_undo = ui.add_enabled(has_undos, Button::new("Undo"));
            if button_undo.clicked() {
                ui.close_menu();
                gui_state.do_undo();
            }
            let has_redos = gui_state.undoer.has_redo(&gui_state.display_engine.loaded_map);
            let button_redo = ui.add_enabled(has_redos, Button::new("Redo"));
            if button_redo.clicked() {
                ui.close_menu();
                gui_state.do_redo();
            }
            ui.separator();
            let button_cut = ui.add_enabled(gui_state.is_cut_possible(), Button::new("Cut"));
            if button_cut.clicked() {
                ui.close_menu();
                gui_state.do_cut();
            }
            let button_copy = ui.add_enabled(gui_state.is_copy_possible(), Button::new("Copy"));
            if button_copy.clicked() {
                ui.close_menu();
                gui_state.do_copy();
            }
            let button_paste = ui.add_enabled(gui_state.is_paste_possible(), Button::new("Paste"));
            if button_paste.clicked() {
                ui.close_menu();
                gui_state.do_paste();
            }
            ui.separator();
            let button_select_all = ui.button("Select All");
            if button_select_all.clicked() {
                ui.close_menu();
                gui_state.do_select_all();
            }
            let button_select_none = ui.button("Select None");
            if button_select_none.clicked() {
                ui.close_menu();
                gui_state.do_select_none();
            }
            ui.separator();
            let button_clear = ui.button("Clear Layer");
            if button_clear.clicked() {
                gui_state.clear_modal_open = true;
                ui.close_menu();
            }
            let button_resize = ui.button("Resize layer");
            if button_resize.clicked() {
                if gui_state.display_engine.display_settings.is_cur_layer_bg() {
                    gui_state.resize_settings.reset_needed = true;
                    gui_state.resize_settings.window_open = true;
                    ui.close_menu();
                } else if gui_state.display_engine.display_settings.current_layer == CurrentLayer::Collision {
                    if let Some(colz_layer) = gui_state.display_engine.loaded_map.get_bg_with_colz() {
                        gui_state.do_alert(&format!("Cannot resize collision, as it is attached to the layer '{colz_layer}'"));
                    } else {
                        log_write("Could not get COLZ layer when attempting to open resize modal", LogLevel::DEBUG);
                    }
                    ui.close_menu();
                } else {
                    let cur_layer = gui_state.display_engine.display_settings.current_layer;
                    gui_state.do_alert(&format!("Cannot resize on layer '{:?}', dimensions controlled by BG layers",cur_layer));
                }
            }
        });
        // View Menu //
        ui.menu_button("View", |ui| {
            ui.disable();
            let _button_zoom_in = ui.button("Zoom In");
            let _button_zoom_out = ui.button("Zoom Out");
            ui.separator();
            let _button_close_windows = ui.button("Close Windows");
            let _button_sort_windows = ui.button("Sort Windows");
        });
        // Help Menu //
        ui.menu_button("Help", |ui| {
            let button_about = ui.button("About");
            if button_about.clicked() {
                gui_state.about_modal_open = true;
                ui.close_menu();
            }
            let button_report = ui.button("Report Bug");
            if button_report.clicked() {
                gui_state.bug_report_modal_open = true;
                ui.close_menu();
            }
            let button_help = ui.button("Help");
            if button_help.clicked() {
                gui_state.help_modal_open = true;
                ui.close_menu();
            }
            if utils::is_debug() {
                if ui.button("Enable profiling").clicked() {
                    utils::profile::enable_profiling();
                }
            }
        });
    }); // End top menu bar

    ui.horizontal(|ui|{
        ui.label("Layer").on_hover_ui(|ui|{
            ui.label("This dropdown determines what layer to work with, and locks the rest");
        });
        let selected_bg: &mut CurrentLayer = &mut gui_state.display_engine.display_settings.current_layer;
        let old_selected_bg = selected_bg.clone();
        let _cur_layer_combo = egui::ComboBox::from_label("")
            .selected_text(format!("{selected_bg:?}"))
            .show_ui(ui, |ui| {
<<<<<<< HEAD
                for layer in CurrentLayer::iter() {
                    ui.selectable_value(selected_bg, layer, format!("{layer:?}"));
                }
=======
                ui.selectable_value(selected_bg, CurrentLayer::BG1, "BG1");
                ui.selectable_value(selected_bg, CurrentLayer::BG2, "BG2");
                ui.selectable_value(selected_bg, CurrentLayer::BG3, "BG3");
                ui.selectable_value(selected_bg, CurrentLayer::Sprites, "Sprites");
                ui.selectable_value(selected_bg, CurrentLayer::Collision, "Collision");
                ui.selectable_value(selected_bg, CurrentLayer::Paths, "Paths");
                ui.selectable_value(selected_bg, CurrentLayer::Triggers, "Triggers");
>>>>>>> 6ffc62cd
            });
        if *selected_bg != old_selected_bg {
            log_write("Cleaning up due to layer change", LogLevel::DEBUG);
            gui_state.display_engine.brush_settings.cur_selected_brush = Option::None;
            gui_state.display_engine.current_brush.clear();
            gui_state.display_engine.clipboard.bg_clip.clear();
            gui_state.display_engine.bg_sel_data.clear();
        }
        egui::ComboBox::new(egui::Id::new("visible_layers_drop"), "")
            .selected_text("Visible layers")
            .show_ui(ui, |ui| {
                ui.checkbox(&mut gui_state.display_engine.display_settings.show_col, "Collision");
                ui.checkbox(&mut gui_state.display_engine.display_settings.show_sprites, "Sprites");
                ui.checkbox(&mut gui_state.display_engine.display_settings.show_bg1, "BG 1");
                ui.checkbox(&mut gui_state.display_engine.display_settings.show_bg2, "BG 2");
                ui.checkbox(&mut gui_state.display_engine.display_settings.show_bg3, "BG 3");
                ui.checkbox(&mut gui_state.display_engine.display_settings.show_paths, "Paths");
                ui.checkbox(&mut gui_state.display_engine.display_settings.show_triggers, "Triggers");
                ui.checkbox(&mut gui_state.display_engine.display_settings.show_entrances, "Entrances");
                ui.checkbox(&mut gui_state.display_engine.display_settings.show_exits, "Exits");
                ui.checkbox(&mut gui_state.display_engine.display_settings.show_breakable_rock, "Soft Rock Back");
            });
        let x = gui_state.display_engine.tile_hover_pos.x as u16;
        let y = gui_state.display_engine.tile_hover_pos.y as u16;
        ui.label(format!("Tile x/y: {:04X}/{:04X}",x,y));
    });
}<|MERGE_RESOLUTION|>--- conflicted
+++ resolved
@@ -176,19 +176,9 @@
         let _cur_layer_combo = egui::ComboBox::from_label("")
             .selected_text(format!("{selected_bg:?}"))
             .show_ui(ui, |ui| {
-<<<<<<< HEAD
                 for layer in CurrentLayer::iter() {
                     ui.selectable_value(selected_bg, layer, format!("{layer:?}"));
                 }
-=======
-                ui.selectable_value(selected_bg, CurrentLayer::BG1, "BG1");
-                ui.selectable_value(selected_bg, CurrentLayer::BG2, "BG2");
-                ui.selectable_value(selected_bg, CurrentLayer::BG3, "BG3");
-                ui.selectable_value(selected_bg, CurrentLayer::Sprites, "Sprites");
-                ui.selectable_value(selected_bg, CurrentLayer::Collision, "Collision");
-                ui.selectable_value(selected_bg, CurrentLayer::Paths, "Paths");
-                ui.selectable_value(selected_bg, CurrentLayer::Triggers, "Triggers");
->>>>>>> 6ffc62cd
             });
         if *selected_bg != old_selected_bg {
             log_write("Cleaning up due to layer change", LogLevel::DEBUG);
